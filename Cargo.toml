[package]
name = "syncstorage"
<<<<<<< HEAD
version = "0.5.3"
=======
version = "0.5.5"
>>>>>>> 0a2feccc
license = "MPL-2.0"
authors = [
  "Ben Bangert <ben@groovie.org>",
  "Phil Jenvey <pjenvey@underboss.org>",
  "Mozilla Services Engineering <services-engineering+code@mozilla.com>"
]
edition = "2018"
default-run = "syncstorage"

[profile.release]
# Enables line numbers in Sentry
debug = 1

[dependencies]
actix-http = "1"
actix-web = "2"
actix-rt = "1"
actix-cors = "0.2"
async-trait = "0.1.36"
base64 = "0.12"
bb8 = "0.4.1"
bytes = "0.5"
cadence = "0.20.0"
chrono = "0.4"
config = "0.10"
deadpool = "0.5.2"
diesel = { version = "1.4.4", features = ["mysql", "r2d2"] }
diesel_logger = "0.1.1"
diesel_migrations = { version = "1.4.0", features = ["mysql"] }
docopt = "1.1.0"
env_logger = "0.7.1"
failure = "0.1.8"
futures = { version = "0.3", features = ["compat"] }
googleapis-raw = { version = "0", path = "vendor/mozilla-rust-sdk/googleapis-raw" }
# Some versions of OpenSSL 1.1.1 conflict with grpcio's built-in boringssl which can cause
# syncserver to either fail to either compile, or start. In those cases, try
# `cargo build --features grpcio/openssl ...`
grpcio = { version = "0.6.0" }
lazy_static = "1.4.0"
hawk = "3.2"
hostname = "0.3.1"
hkdf = "0.8.0"
hmac = "0.7"
log = { version = "0.4.8", features = ["max_level_info", "release_max_level_info"] }
mime = "0.3"
num_cpus = "1"
# must match what's used by googleapis-raw
protobuf = "2.17.0"
rand = "0.7"
regex = "1.3"
sentry = { version = "0.19", features = ["with_curl_transport"] }
serde = "1.0"
serde_derive = "1.0"
serde_json = { version = "1.0", features = ["arbitrary_precision"] }
scheduled-thread-pool = "0.2"
sha2 = "0.8"
slog = { version = "2.5", features = ["max_level_info", "release_max_level_info", "dynamic-keys"] }
slog-async = "2.5"
slog-envlogger = "2.2.0"
slog-mozlog-json = "0.1"
slog-scope = "4.3"
slog-stdlog = "4.0"
slog-term = "2.6"
time = "0.2"
url = "2.1"
urlencoding = "1.1"
uuid = { version = "0.8.1", features = ["serde", "v4"] }
validator = "0.10"
validator_derive = "0.10"
woothee = "0.11"

[dev-dependencies]
tokio = { version = "0.2", features = ["macros"] }

[features]
no_auth = []

[[bin]]
name = "purge_ttl"<|MERGE_RESOLUTION|>--- conflicted
+++ resolved
@@ -1,10 +1,6 @@
 [package]
 name = "syncstorage"
-<<<<<<< HEAD
-version = "0.5.3"
-=======
 version = "0.5.5"
->>>>>>> 0a2feccc
 license = "MPL-2.0"
 authors = [
   "Ben Bangert <ben@groovie.org>",
