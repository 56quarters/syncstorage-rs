FROM rust:1.40.0-buster as builder
WORKDIR /app
ADD . /app
ENV PATH=$PATH:/root/.cargo/bin
# temp removed --no-install-recommends due to CI docker build issue
RUN apt-get -q update && \
    apt-get -q install -y --no-install-recommends default-libmysqlclient-dev cmake golang-go && \
    rm -rf /var/lib/apt/lists/* && \
    cd /app && \
    mkdir -m 755 bin

RUN \
    cargo --version && \
    rustc --version && \
    cargo install --path . --locked --root /app && \
    cargo install --path tools/spanner/purge_ttl --locked --root /app && \
    cd tools/spanner/purge_ttl && \
    cargo clean

FROM debian:buster-slim
WORKDIR /app
RUN \
    groupadd --gid 10001 app && \
    useradd --uid 10001 --gid 10001 --home /app --create-home app && \
    apt-get -q update && \
<<<<<<< HEAD
    apt-get -q install -y --no-install-recommends build-essential && \
    default-libmysqlclient-dev libssl-dev ca-certificates libcurl4 python3-venv python3-pip && \
    python3 -m pip install setuptools wheel && \
    python3 -m pip install google-cloud-spanner statsd && \
=======
    apt-get -q install -y build-essential default-libmysqlclient-dev libssl-dev ca-certificates libcurl4 && \
>>>>>>> b3998ef7
    rm -rf /var/lib/apt/lists/*

COPY --from=builder /app/bin /app/bin
COPY --from=builder /app/version.json /app
COPY --from=builder /app/spanner_config.ini /app
COPY --from=builder /app/tools/spanner /app/tools/spanner

USER app:app

ENTRYPOINT ["/app/bin/syncstorage", "--config=spanner_config.ini"]<|MERGE_RESOLUTION|>--- conflicted
+++ resolved
@@ -23,14 +23,7 @@
     groupadd --gid 10001 app && \
     useradd --uid 10001 --gid 10001 --home /app --create-home app && \
     apt-get -q update && \
-<<<<<<< HEAD
-    apt-get -q install -y --no-install-recommends build-essential && \
-    default-libmysqlclient-dev libssl-dev ca-certificates libcurl4 python3-venv python3-pip && \
-    python3 -m pip install setuptools wheel && \
-    python3 -m pip install google-cloud-spanner statsd && \
-=======
     apt-get -q install -y build-essential default-libmysqlclient-dev libssl-dev ca-certificates libcurl4 && \
->>>>>>> b3998ef7
     rm -rf /var/lib/apt/lists/*
 
 COPY --from=builder /app/bin /app/bin
