--- conflicted
+++ resolved
@@ -174,11 +174,7 @@
             &offset,
         ))
         .await?;
-<<<<<<< HEAD
-    assert_eq!(bsos.items.len(), 5_usize);
-=======
     assert_eq!(bsos.items.len(), 5);
->>>>>>> 69cf5ec2
     if let Some(ref offset) = bsos.offset {
         if offset.chars().position(|c| c == ':').is_none() {
             assert_eq!(offset, &"5".to_string());
@@ -200,11 +196,7 @@
             &bsos.offset.unwrap(),
         ))
         .await?;
-<<<<<<< HEAD
-    assert_eq!(bsos2.items.len(), 5_usize);
-=======
     assert_eq!(bsos2.items.len(), 5);
->>>>>>> 69cf5ec2
     if let Some(ref offset) = bsos2.offset {
         if offset.chars().position(|c| c == ':').is_none() {
             assert_eq!(offset, &"10".to_owned());
@@ -225,11 +217,7 @@
             &bsos2.offset.unwrap(),
         ))
         .await?;
-<<<<<<< HEAD
-    assert_eq!(bsos3.items.len(), 2_usize);
-=======
     assert_eq!(bsos3.items.len(), 2);
->>>>>>> 69cf5ec2
     assert_eq!(bsos3.offset, None);
     assert_eq!(bsos3.items[0].id, "1");
     assert_eq!(bsos3.items[1].id, "0");
