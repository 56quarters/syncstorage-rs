--- conflicted
+++ resolved
@@ -1,14 +1,13 @@
 //! Error types and macros.
-<<<<<<< HEAD
+
 #![allow(clippy::single_match)]
 use std::convert::From;
-=======
 // TODO: Currently `Validation(#[cause] ValidationError)` may trigger some
 // performance issues. The suggested fix is to Box ValidationError, however
 // this cascades into Failure requiring std::error::Error being implemented
 // which is out of scope.
+
 #![allow(clippy::single_match, clippy::large_enum_variant)]
->>>>>>> 3986c451
 use std::fmt;
 
 use actix_web::{
